--- conflicted
+++ resolved
@@ -195,55 +195,9 @@
 
 @[simp] theorem zero_def : (0 : UniPoly R) = ⟨#[]⟩ := rfl
 
-<<<<<<< HEAD
-lemma add_comm_list (p q : List R) :
-  UniPoly.mk p.toArray + UniPoly.mk q.toArray
-    = UniPoly.mk q.toArray + UniPoly.mk p.toArray := by
-  revert q
-  induction p with
-  | nil =>
-    simp [instHAdd, instAdd, add, List.matchSize]
-    intro q
-    apply List.ext_get <;> try simp
-    aesop
-    unfold Add.add Distrib.toAdd NonUnitalNonAssocSemiring.toDistrib
-    simp
-    unfold AddSemigroup.toAdd AddMonoid.toAddSemigroup AddCommMonoid.toAddMonoid
-    unfold NonUnitalNonAssocSemiring.toAddCommMonoid
-    unfold  NonAssocSemiring.toNonUnitalNonAssocSemiring
-    unfold Semiring.toNonAssocSemiring
-    simp
-    unfold NonUnitalSemiring.toNonUnitalNonAssocSemiring
-    unfold Semiring.toNonUnitalSemiring
-
-    rw [inst.add_comm]
-
-
-
-    ring_nf
-    rw [←instAdd]
-
-    intro q
-
-  | cons x tail ih => sorry
-
--- What is going on with the unfolding??
-theorem add_comm (p q : UniPoly R) : p + q = q + p := by
-  simp [instHAdd, instAdd, add, List.matchSize]
-
-
-  sorry
-  -- refine Array.ext' ?_
-  -- simp [Array.toList_zipWith]
-  -- rw [List.zipWith_comm _ _ _]
-  -- congr; ext a b; rename_i inst;
-  -- have : ∀ (a b : R), Add.add a b = a + b := fun a b => rfl
-  -- rw [this, this]; simp [inst.add_comm]
-=======
 theorem add_comm (p q : UniPoly R) : p + q = q + p := by
   simp only [instHAdd, Add.add, add, List.zipWith_toArray, mk.injEq, Array.mk.injEq]
   exact List.zipWith_comm_of_comm _ (fun x y ↦ by change x + y = y + x; rw [_root_.add_comm]) _ _
->>>>>>> 3d8a4647
 
 @[simp] theorem zero_add (p : UniPoly R) : 0 + p = p := by
   simp [instHAdd, instAdd, add, List.matchSize]
